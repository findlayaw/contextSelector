--- conflicted
+++ resolved
@@ -624,41 +624,9 @@
  * @param {Object} tree - Directory tree to render
  */
 function renderTree(box, tree) {
-<<<<<<< HEAD
   try {
     if (!tree) {
       return;
-=======
-  if (!tree) {
-    return;
-  }
-
-  // Reset the flattened tree
-  flattenedTree = [];
-
-  // Build the flattened tree
-  flattenTree(tree, true);
-
-  // Create the list items
-  const items = flattenedTree.map(node => {
-    const level = node.path.split('/').length - 1;
-    const indent = '  '.repeat(level);
-    const isExpanded = node === tree || isNodeExpanded(node);
-    const prefix = node.type === 'directory' ? (isExpanded ? '▼ ' : '▶ ') : '  ';
-    // Use a different approach for coloring
-    const selected = isFileSelected(node) ? '✓ ' : '  ';
-    // Use relativePath instead of just name
-    const displayPath = node.relativePath + (node.type === 'directory' ? '\\' : '');
-
-    // Format the path with the rightmost part in bold
-    const formattedPath = formatPathWithBoldRightmost(displayPath);
-
-    // If the node is selected, wrap the checkmark with color tags
-    if (isFileSelected(node)) {
-      return `${indent}${prefix}{green-fg}${selected}{/green-fg}${formattedPath}`;
-    } else {
-      return `${indent}${prefix}${selected}${formattedPath}`;
->>>>>>> 56ddf940
     }
 
     // Reset the flattened tree
@@ -1041,7 +1009,6 @@
   const sortedPaths = Object.keys(groupedResults).sort((a, b) => a.localeCompare(b));
 
   // Build the display items
-<<<<<<< HEAD
   try {
     sortedPaths.forEach((relativePath) => {
       try {
@@ -1083,48 +1050,6 @@
             items.push(`${dirBranches}${dirPrefix}{green-fg}${selected}{/green-fg}${formattedPath}`);
           } else {
             items.push(`${dirBranches}${dirPrefix}${selected}${formattedPath}`);
-=======
-  sortedPaths.forEach(relativePath => {
-    // Find the directory node if it exists
-    const dirNode = results.find(node =>
-      node.type === 'directory' && node.relativePath === relativePath
-    );
-
-    if (dirNode) {
-      // Add the directory entry
-      const prefix = '▶ ';
-      const selected = isFileSelected(dirNode) ? '✓ ' : '  ';
-      const displayPath = relativePath + '\\';
-
-      // Format the path with the rightmost part in bold
-      const formattedPath = formatPathWithBoldRightmost(displayPath);
-
-      // If the directory is selected, wrap the checkmark with color tags
-      if (isFileSelected(dirNode)) {
-        items.push(`${prefix}{green-fg}${selected}{/green-fg}${formattedPath}`);
-      } else {
-        items.push(`${prefix}${selected}${formattedPath}`);
-      }
-    }
-
-    // Add the files in this directory
-    const files = groupedResults[relativePath];
-    if (files && files.length > 0) {
-      files.forEach(fileNode => {
-        if (fileNode.type === 'file') {
-          const prefix = '  ';
-          const selected = isFileSelected(fileNode) ? '✓ ' : '  ';
-          const displayPath = fileNode.relativePath;
-
-          // Format the path with the rightmost part in bold
-          const formattedPath = formatPathWithBoldRightmost(displayPath);
-
-          // If the file is selected, wrap the checkmark with color tags
-          if (isFileSelected(fileNode)) {
-            items.push(`${prefix}{green-fg}${selected}{/green-fg}${formattedPath}`);
-          } else {
-            items.push(`${prefix}${selected}${formattedPath}`);
->>>>>>> 56ddf940
           }
         }
 
@@ -1271,4 +1196,36 @@
   }
 }
 
+/**
+ * Format a path with the rightmost part in bold
+ * @param {string} displayPath - Path to format
+ * @returns {string} - Formatted path with rightmost part in bold
+ */
+function formatPathWithBoldRightmost(displayPath) {
+  if (!displayPath) return '';
+
+  // For directory paths ending with '\', we need to handle them specially
+  const isDirectory = displayPath.endsWith('\\');
+
+  // Remove trailing backslash for processing if it's a directory
+  const processPath = isDirectory ? displayPath.slice(0, -1) : displayPath;
+
+  // Find the last backslash to determine the rightmost part
+  const lastBackslashIndex = processPath.lastIndexOf('\\');
+
+  if (lastBackslashIndex === -1) {
+    // No backslash found, the entire path is the rightmost part
+    return `{bold}${displayPath}{/bold}`;
+  } else {
+    // Split the path into prefix and rightmost part
+    const prefix = processPath.substring(0, lastBackslashIndex + 1);
+    const rightmost = processPath.substring(lastBackslashIndex + 1);
+
+    // Add the trailing backslash to the rightmost part if it's a directory
+    const formattedRightmost = isDirectory ? `{bold}${rightmost}\\{/bold}` : `{bold}${rightmost}{/bold}`;
+
+    return prefix + formattedRightmost;
+  }
+}
+
 module.exports = { start };